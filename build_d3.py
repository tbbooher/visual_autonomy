--- conflicted
+++ resolved
@@ -6,32 +6,25 @@
     """
     Extract data from PostgreSQL using a direct SQL query, process it, and prepare for Sankey diagram.
     """
-<<<<<<< HEAD
-=======
     # Initialize PostgreSQL connection using db_connection module
     engine = get_postgres_engine()
 
     # SQL query to extract source, target, source funding, target funding, value, and themes
->>>>>>> 6a6bfba9
     query = """
-        SELECT 
-            source_program.short_name AS source,
-            target_program.short_name AS target,
-            source_program.total_funding_m AS source_funding,
-            target_program.total_funding_m AS target_funding,
-            COALESCE(source_program.total_funding_m, target_program.total_funding_m) AS value,
-            source_program.theme AS source_theme,
-            target_program.theme AS target_theme,
-            source_program.program_name AS source_program_name,
-            target_program.program_name AS target_program_name,
-            source_program.companies AS source_companies,
-            target_program.companies AS target_companies,
-            source_program.description AS source_description,
-            target_program.description AS target_description
-        FROM 
-            all_programs AS source_program
-        JOIN 
-            all_programs AS target_program ON source_program.id = target_program.id;
+            SELECT 
+                source_program.short_name AS source,
+                target_program.short_name AS target,
+                source_program.total_funding_m AS source_funding,
+                target_program.total_funding_m AS target_funding,
+                COALESCE(source_program.total_funding_m, target_program.total_funding_m) AS value,
+                source_program.theme AS source_theme,
+                target_program.theme AS target_theme
+            FROM 
+                program_dependencies
+            JOIN 
+                all_programs AS source_program ON program_dependencies.dependency_id = source_program.id
+            JOIN 
+                all_programs AS target_program ON program_dependencies.program_id = target_program.id;
     """
     
     # Execute the SQL query
@@ -50,12 +43,6 @@
         value = row['value']
         source_theme = row['source_theme']
         target_theme = row['target_theme']
-        source_program_name = row['source_program_name']
-        target_program_name = row['target_program_name']
-        source_companies = row['source_companies']
-        target_companies = row['target_companies']
-        source_description = row['source_description']
-        target_description = row['target_description']
         
         # Append to list for JSON output
         data.append({
@@ -65,13 +52,7 @@
             "target_funding": target_funding,
             "value": value,
             "source_theme": source_theme,
-            "target_theme": target_theme,
-            "source_program_name": source_program_name,
-            "target_program_name": target_program_name,
-            "source_companies": source_companies,
-            "target_companies": target_companies,
-            "source_description": source_description,
-            "target_description": target_description
+            "target_theme": target_theme
         })
         
         # Prepare text output correctly
